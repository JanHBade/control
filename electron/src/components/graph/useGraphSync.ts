import { useState, useCallback, useRef } from "react";
import { PropGraphSync } from "./types";
import { GraphExportData, exportGraphsToExcel } from "./excelExport";

export function useGraphSync(
  defaultTimeWindow: number | "all" = 30 * 60 * 1000,
  exportGroupId?: string,
) {
  const [timeWindow, setTimeWindow] = useState<number | "all">(
    defaultTimeWindow,
  );
  const [viewMode, setViewMode] = useState<"default" | "all" | "manual">(
    "default",
  );
  const [isLiveMode, setIsLiveMode] = useState(true);
  const [xRange, setXRange] = useState<
    { min: number; max: number } | undefined
  >();

  const historicalFreezeTimestampRef = useRef<number | null>(null);
  const graphDataRef = useRef<Map<string, () => GraphExportData | null>>(
    new Map(),
  );

<<<<<<< HEAD
  // IMPROVED: Better synchronization tracking with request ID
=======
  // IMPROVED: Better synchronization tracking
>>>>>>> 16a95234
  const syncStateRef = useRef({
    lastChangeSource: null as string | null,
    isProcessingChange: false,
    pendingChanges: new Set<string>(),
<<<<<<< HEAD
    currentRequestId: 0,
  });

  // IMPROVED: Separate timeouts for different operations
  const timeoutRefs = useRef({
    cleanup: null as NodeJS.Timeout | null,
    throttledZoom: null as NodeJS.Timeout | null,
  });

  // IMPROVED: Throttling state using ref instead of function property
  const throttleStateRef = useRef({
    lastCall: 0,
  });

  const clearChangeSource = useCallback(() => {
    if (timeoutRefs.current.cleanup) {
      clearTimeout(timeoutRefs.current.cleanup);
    }
    timeoutRefs.current.cleanup = setTimeout(() => {
      syncStateRef.current.lastChangeSource = null;
      syncStateRef.current.isProcessingChange = false;
      syncStateRef.current.pendingChanges.clear();
    }, 100);
  }, []);

  // IMPROVED: Atomic state updates with request ID tracking
=======
  });

  // IMPROVED: Debounced cleanup for better performance
  const cleanupTimeoutRef = useRef<NodeJS.Timeout | null>(null);

  const clearChangeSource = useCallback(() => {
    if (cleanupTimeoutRef.current) {
      clearTimeout(cleanupTimeoutRef.current);
    }
    cleanupTimeoutRef.current = setTimeout(() => {
      syncStateRef.current.lastChangeSource = null;
      syncStateRef.current.isProcessingChange = false;
      syncStateRef.current.pendingChanges.clear();
    }, 150); // Slightly longer timeout for complex operations
  }, []);

  // IMPROVED: Atomic state updates to prevent race conditions
>>>>>>> 16a95234
  const updateSyncState = useCallback(
    (
      graphId: string,
      updates: {
        timeWindow?: number | "all";
        viewMode?: "default" | "all" | "manual";
        isLiveMode?: boolean;
        xRange?: { min: number; max: number } | undefined;
        clearHistoricalFreeze?: boolean;
        setHistoricalFreeze?: boolean;
      },
<<<<<<< HEAD
      requestId?: number,
    ) => {
      // Generate request ID if not provided
      const currentRequestId =
        requestId ?? ++syncStateRef.current.currentRequestId;

      // Prevent circular updates and stale requests
      if (syncStateRef.current.lastChangeSource === graphId) return;
      if (syncStateRef.current.isProcessingChange && !requestId) {
=======
    ) => {
      // Prevent circular updates
      if (syncStateRef.current.lastChangeSource === graphId) return;
      if (syncStateRef.current.isProcessingChange) {
>>>>>>> 16a95234
        syncStateRef.current.pendingChanges.add(graphId);
        return;
      }

      syncStateRef.current.isProcessingChange = true;
      syncStateRef.current.lastChangeSource = graphId;

<<<<<<< HEAD
      // Use requestAnimationFrame to ensure state updates happen in next frame
      requestAnimationFrame(() => {
        // Check if this request is still valid
        if (currentRequestId < syncStateRef.current.currentRequestId - 1) {
          return; // Skip stale request
        }

        // Batch all state updates together
        if (updates.timeWindow !== undefined) setTimeWindow(updates.timeWindow);
        if (updates.viewMode !== undefined) setViewMode(updates.viewMode);
        if (updates.isLiveMode !== undefined) setIsLiveMode(updates.isLiveMode);
        if (updates.xRange !== undefined) setXRange(updates.xRange);

        // Handle historical freeze timestamp
        if (updates.clearHistoricalFreeze) {
          historicalFreezeTimestampRef.current = null;
        } else if (updates.setHistoricalFreeze) {
          historicalFreezeTimestampRef.current = Date.now();
        }

        clearChangeSource();
      });
=======
      // Batch all state updates together
      if (updates.timeWindow !== undefined) setTimeWindow(updates.timeWindow);
      if (updates.viewMode !== undefined) setViewMode(updates.viewMode);
      if (updates.isLiveMode !== undefined) setIsLiveMode(updates.isLiveMode);
      if (updates.xRange !== undefined) setXRange(updates.xRange);

      // Handle historical freeze timestamp
      if (updates.clearHistoricalFreeze) {
        historicalFreezeTimestampRef.current = null;
      } else if (updates.setHistoricalFreeze) {
        historicalFreezeTimestampRef.current = Date.now();
      }

      clearChangeSource();
>>>>>>> 16a95234
    },
    [clearChangeSource],
  );

  const registerGraphForExport = useCallback(
    (graphId: string, getDataFn: () => GraphExportData | null) => {
      graphDataRef.current.set(graphId, getDataFn);
    },
    [],
  );

  const unregisterGraphFromExport = useCallback((graphId: string) => {
    graphDataRef.current.delete(graphId);
  }, []);

  const handleExport = useCallback(() => {
    if (graphDataRef.current.size === 0) {
      console.warn("No graphs registered for export");
      return;
    }
    exportGraphsToExcel(graphDataRef.current, exportGroupId || "synced-graphs");
  }, [exportGroupId]);

<<<<<<< HEAD
=======
  // IMPROVED: More robust handlers
>>>>>>> 16a95234
  const handleTimeWindowChange = useCallback(
    (graphId: string, newTimeWindow: number | "all") => {
      updateSyncState(graphId, {
        timeWindow: newTimeWindow,
        viewMode: newTimeWindow === "all" ? "all" : "default",
        isLiveMode: newTimeWindow === "all" ? true : isLiveMode,
        xRange: undefined,
        clearHistoricalFreeze: newTimeWindow === "all",
      });
    },
    [updateSyncState, isLiveMode],
  );

  const handleViewModeChange = useCallback(
    (
      graphId: string,
      newViewMode: "default" | "all" | "manual",
      newIsLiveMode: boolean,
    ) => {
      updateSyncState(graphId, {
        viewMode: newViewMode,
        isLiveMode: newIsLiveMode,
        clearHistoricalFreeze: newIsLiveMode,
      });
    },
    [updateSyncState],
  );

<<<<<<< HEAD
  // IMPROVED: Immediate zoom handling for better responsiveness
=======
  // IMPROVED: Better zoom handling for drag operations
>>>>>>> 16a95234
  const handleZoomChange = useCallback(
    (graphId: string, newXRange: { min: number; max: number }) => {
      updateSyncState(graphId, {
        xRange: newXRange,
        viewMode: "manual",
        isLiveMode: false,
        setHistoricalFreeze: historicalFreezeTimestampRef.current === null,
      });
    },
    [updateSyncState],
  );

<<<<<<< HEAD
  // IMPROVED: Better throttling with immediate first call using ref
  const handleZoomChangeThrottled = useCallback(
    (graphId: string, newXRange: { min: number; max: number }) => {
      // Clear existing throttled call
      if (timeoutRefs.current.throttledZoom) {
        clearTimeout(timeoutRefs.current.throttledZoom);
      }

      // For the first call or if enough time has passed, execute immediately
      const now = Date.now();
      const lastCall = throttleStateRef.current.lastCall;

      if (now - lastCall > 100) {
        handleZoomChange(graphId, newXRange);
        throttleStateRef.current.lastCall = now;
      } else {
        // Throttle subsequent calls
        timeoutRefs.current.throttledZoom = setTimeout(() => {
          handleZoomChange(graphId, newXRange);
          throttleStateRef.current.lastCall = Date.now();
        }, 50);
      }
=======
  // IMPROVED: Throttled zoom updates for better performance during dragging
  const throttledZoomRef = useRef<NodeJS.Timeout | null>(null);
  const handleZoomChangeThrottled = useCallback(
    (graphId: string, newXRange: { min: number; max: number }) => {
      if (throttledZoomRef.current) {
        clearTimeout(throttledZoomRef.current);
      }

      throttledZoomRef.current = setTimeout(() => {
        handleZoomChange(graphId, newXRange);
      }, 50); // Throttle zoom updates to every 50ms during rapid changes
>>>>>>> 16a95234
    },
    [handleZoomChange],
  );

  const handleSwitchToLive = useCallback(() => {
    updateSyncState("control", {
      isLiveMode: true,
      viewMode: timeWindow === "all" ? "all" : "default",
      xRange: undefined,
      clearHistoricalFreeze: true,
    });
  }, [updateSyncState, timeWindow]);

  const handleSwitchToHistorical = useCallback(() => {
    updateSyncState("control", {
      isLiveMode: false,
      viewMode: "manual",
      setHistoricalFreeze: true,
    });
  }, [updateSyncState]);

  const handleControlTimeWindowChange = useCallback(
    (newTimeWindow: number | "all") => {
      updateSyncState("control", {
        timeWindow: newTimeWindow,
        viewMode: newTimeWindow === "all" ? "all" : "default",
        isLiveMode: newTimeWindow === "all" ? true : isLiveMode,
        xRange: undefined,
        clearHistoricalFreeze: newTimeWindow === "all",
      });
    },
    [updateSyncState, isLiveMode],
  );

  const syncGraph: PropGraphSync = {
    timeWindow,
    viewMode,
    isLiveMode,
    xRange,
    historicalFreezeTimestamp: historicalFreezeTimestampRef.current,
    onTimeWindowChange: handleTimeWindowChange,
    onViewModeChange: handleViewModeChange,
<<<<<<< HEAD
    onZoomChange: handleZoomChangeThrottled,
=======
    onZoomChange: handleZoomChangeThrottled, // Use throttled version
>>>>>>> 16a95234
  };

  const controlProps = {
    timeWindow,
    isLiveMode,
    onTimeWindowChange: handleControlTimeWindowChange,
    onSwitchToLive: handleSwitchToLive,
    onSwitchToHistorical: handleSwitchToHistorical,
    onExport: handleExport,
  };

  return {
    syncGraph,
    controlProps,
    registerGraphForExport,
    unregisterGraphFromExport,
    handleExport,
    timeWindow,
    viewMode,
    isLiveMode,
    xRange,
    historicalFreezeTimestamp: historicalFreezeTimestampRef.current,
  };
}<|MERGE_RESOLUTION|>--- conflicted
+++ resolved
@@ -22,16 +22,10 @@
     new Map(),
   );
 
-<<<<<<< HEAD
-  // IMPROVED: Better synchronization tracking with request ID
-=======
-  // IMPROVED: Better synchronization tracking
->>>>>>> 16a95234
   const syncStateRef = useRef({
     lastChangeSource: null as string | null,
     isProcessingChange: false,
     pendingChanges: new Set<string>(),
-<<<<<<< HEAD
     currentRequestId: 0,
   });
 
@@ -58,25 +52,6 @@
   }, []);
 
   // IMPROVED: Atomic state updates with request ID tracking
-=======
-  });
-
-  // IMPROVED: Debounced cleanup for better performance
-  const cleanupTimeoutRef = useRef<NodeJS.Timeout | null>(null);
-
-  const clearChangeSource = useCallback(() => {
-    if (cleanupTimeoutRef.current) {
-      clearTimeout(cleanupTimeoutRef.current);
-    }
-    cleanupTimeoutRef.current = setTimeout(() => {
-      syncStateRef.current.lastChangeSource = null;
-      syncStateRef.current.isProcessingChange = false;
-      syncStateRef.current.pendingChanges.clear();
-    }, 150); // Slightly longer timeout for complex operations
-  }, []);
-
-  // IMPROVED: Atomic state updates to prevent race conditions
->>>>>>> 16a95234
   const updateSyncState = useCallback(
     (
       graphId: string,
@@ -88,7 +63,6 @@
         clearHistoricalFreeze?: boolean;
         setHistoricalFreeze?: boolean;
       },
-<<<<<<< HEAD
       requestId?: number,
     ) => {
       // Generate request ID if not provided
@@ -98,20 +72,12 @@
       // Prevent circular updates and stale requests
       if (syncStateRef.current.lastChangeSource === graphId) return;
       if (syncStateRef.current.isProcessingChange && !requestId) {
-=======
-    ) => {
-      // Prevent circular updates
-      if (syncStateRef.current.lastChangeSource === graphId) return;
-      if (syncStateRef.current.isProcessingChange) {
->>>>>>> 16a95234
         syncStateRef.current.pendingChanges.add(graphId);
         return;
       }
 
       syncStateRef.current.isProcessingChange = true;
       syncStateRef.current.lastChangeSource = graphId;
-
-<<<<<<< HEAD
       // Use requestAnimationFrame to ensure state updates happen in next frame
       requestAnimationFrame(() => {
         // Check if this request is still valid
@@ -134,22 +100,6 @@
 
         clearChangeSource();
       });
-=======
-      // Batch all state updates together
-      if (updates.timeWindow !== undefined) setTimeWindow(updates.timeWindow);
-      if (updates.viewMode !== undefined) setViewMode(updates.viewMode);
-      if (updates.isLiveMode !== undefined) setIsLiveMode(updates.isLiveMode);
-      if (updates.xRange !== undefined) setXRange(updates.xRange);
-
-      // Handle historical freeze timestamp
-      if (updates.clearHistoricalFreeze) {
-        historicalFreezeTimestampRef.current = null;
-      } else if (updates.setHistoricalFreeze) {
-        historicalFreezeTimestampRef.current = Date.now();
-      }
-
-      clearChangeSource();
->>>>>>> 16a95234
     },
     [clearChangeSource],
   );
@@ -173,10 +123,6 @@
     exportGraphsToExcel(graphDataRef.current, exportGroupId || "synced-graphs");
   }, [exportGroupId]);
 
-<<<<<<< HEAD
-=======
-  // IMPROVED: More robust handlers
->>>>>>> 16a95234
   const handleTimeWindowChange = useCallback(
     (graphId: string, newTimeWindow: number | "all") => {
       updateSyncState(graphId, {
@@ -205,11 +151,6 @@
     [updateSyncState],
   );
 
-<<<<<<< HEAD
-  // IMPROVED: Immediate zoom handling for better responsiveness
-=======
-  // IMPROVED: Better zoom handling for drag operations
->>>>>>> 16a95234
   const handleZoomChange = useCallback(
     (graphId: string, newXRange: { min: number; max: number }) => {
       updateSyncState(graphId, {
@@ -222,7 +163,6 @@
     [updateSyncState],
   );
 
-<<<<<<< HEAD
   // IMPROVED: Better throttling with immediate first call using ref
   const handleZoomChangeThrottled = useCallback(
     (graphId: string, newXRange: { min: number; max: number }) => {
@@ -245,19 +185,6 @@
           throttleStateRef.current.lastCall = Date.now();
         }, 50);
       }
-=======
-  // IMPROVED: Throttled zoom updates for better performance during dragging
-  const throttledZoomRef = useRef<NodeJS.Timeout | null>(null);
-  const handleZoomChangeThrottled = useCallback(
-    (graphId: string, newXRange: { min: number; max: number }) => {
-      if (throttledZoomRef.current) {
-        clearTimeout(throttledZoomRef.current);
-      }
-
-      throttledZoomRef.current = setTimeout(() => {
-        handleZoomChange(graphId, newXRange);
-      }, 50); // Throttle zoom updates to every 50ms during rapid changes
->>>>>>> 16a95234
     },
     [handleZoomChange],
   );
@@ -300,11 +227,7 @@
     historicalFreezeTimestamp: historicalFreezeTimestampRef.current,
     onTimeWindowChange: handleTimeWindowChange,
     onViewModeChange: handleViewModeChange,
-<<<<<<< HEAD
     onZoomChange: handleZoomChangeThrottled,
-=======
-    onZoomChange: handleZoomChangeThrottled, // Use throttled version
->>>>>>> 16a95234
   };
 
   const controlProps = {
