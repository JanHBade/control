--- conflicted
+++ resolved
@@ -98,11 +98,6 @@
 
 pub const EL3204_VENDOR_ID: u32 = 0x2;
 pub const EL3204_PRODUCT_ID: u32 = 0xc843052;
-<<<<<<< HEAD
-pub const EL3204_REVISION_A: u32 = 1441792;
-pub const EL3204_IDENTITY_A: SubDeviceIdentityTuple =
-    (EL3204_VENDOR_ID, EL3204_PRODUCT_ID, EL3204_REVISION_A);
-=======
 pub const EL3204_REVISION_A: u32 = 0x160000;
 pub const EL3204_REVISION_B: u32 = 0x150000;
 
@@ -110,5 +105,4 @@
     (EL3204_VENDOR_ID, EL3204_PRODUCT_ID, EL3204_REVISION_A);
 
 pub const EL3204_IDENTITY_B: SubDeviceIdentityTuple =
-    (EL3204_VENDOR_ID, EL3204_PRODUCT_ID, EL3204_REVISION_B);
->>>>>>> c8301bbb
+    (EL3204_VENDOR_ID, EL3204_PRODUCT_ID, EL3204_REVISION_B);