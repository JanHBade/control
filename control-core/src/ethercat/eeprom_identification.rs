use anyhow::Error;
use anyhow::anyhow;
use ethercat_hal::devices::ek1100::EK1100_IDENTITY_A;
use ethercat_hal::devices::el1002::EL1002_IDENTITY_A;
use ethercat_hal::devices::el1008::EL1008_IDENTITY_A;
use ethercat_hal::devices::el2002::EL2002_IDENTITY_A;
use ethercat_hal::devices::el2004::EL2004_IDENTITY_A;
use ethercat_hal::devices::el2008::EL2008_IDENTITY_A;
use ethercat_hal::devices::el2521::{
    EL2521_IDENTITY_0000_A, EL2521_IDENTITY_0000_B, EL2521_IDENTITY_0024_A,
};
use ethercat_hal::devices::el2522::EL2522_IDENTITY_A;
use ethercat_hal::devices::el3001::EL3001_IDENTITY_A;
use ethercat_hal::devices::el3021::EL3021_IDENTITY_A;
use ethercat_hal::devices::el3024::EL3024_IDENTITY_A;
use ethercat_hal::devices::el3204::EL3204_IDENTITY_A;
<<<<<<< HEAD
use ethercat_hal::devices::el6021::EL6021_IDENTITY_A;
use ethercat_hal::devices::el6021::EL6021_IDENTITY_B;
=======
use ethercat_hal::devices::el3204::EL3204_IDENTITY_B;
>>>>>>> c8301bbb

use ethercat_hal::devices::el7031::EL7031_IDENTITY_A;
use ethercat_hal::devices::el7031::EL7031_IDENTITY_B;
use ethercat_hal::devices::el7041_0052::EL7041_0052_IDENTITY_A;
use ethercat_hal::devices::subdevice_identity_to_tuple;
use ethercat_hal::types::{
    EthercrabSubDeviceOperational,
    EthercrabSubDevicePreoperational,
};
use ethercrab::MainDevice;
use ethercrab::SubDeviceIdentity;

use crate::machines::identification::DeviceMachineIdentification;
use crate::machines::identification::MachineIdentification;
use crate::machines::identification::MachineIdentificationUnique;

#[derive(Debug)]
pub struct MachineIdentificationAddresses {
    pub vendor_word: u16,
    pub serial_word: u16,
    pub machine_word: u16,
    pub role_word: u16,
}

impl MachineIdentificationAddresses {
    pub fn new(vendor_word: u16, serial_word: u16, machine_word: u16, device_word: u16) -> Self {
        Self {
            vendor_word,
            serial_word,
            machine_word,
            role_word: device_word,
        }
    }
}

impl Default for MachineIdentificationAddresses {
    fn default() -> Self {
        Self {
            vendor_word: 0x0028,
            serial_word: 0x0029,
            machine_word: 0x002a,
            role_word: 0x002b,
        }
    }
}

/// Reads the EEPROM of all subdevices to get their machine device identifications
///
/// Returns a vector of MachineDeviceIdentification for all subdevices
pub async fn read_device_identifications<
    'maindevice,
>(
    subdevices: &Vec<EthercrabSubDevicePreoperational<'maindevice>>,
    maindevice: &MainDevice<'maindevice>,
) -> Vec<Result<DeviceMachineIdentification, Error>> {
    let mut result = Vec::new();
    for subdevice in subdevices.iter() {
        let identification = machine_device_identification(&subdevice, maindevice).await;
        result.push(identification);
    }
    result
}

/// Reads the machine device identification from the EEPROM
pub async fn machine_device_identification<'maindevice>(
    subdevice: &'maindevice EthercrabSubDevicePreoperational<'maindevice>,
    maindevice: &MainDevice<'_>,
) -> Result<DeviceMachineIdentification, Error> {
    let addresses = match get_identification_addresses(&subdevice.identity(), subdevice.name()) {
        Ok(x) => x,
        Err(e) => {
            u16dump(subdevice, maindevice, 0, 128).await?;
            return Err(e);
        }
    };

    let mdi = DeviceMachineIdentification {
        machine_identification_unique: MachineIdentificationUnique {
            machine_identification: MachineIdentification {
                vendor: subdevice
                .eeprom_read::<u16>(maindevice, addresses.vendor_word)
                .await
                .or(Err(anyhow!(
                    "[{}::machine_device_identification] Failed to read vendor from EEPROM for device {}",
                    module_path!(),
                    subdevice.name()
                )))?,
                machine: subdevice
                .eeprom_read::<u16>(maindevice, addresses.machine_word)
                .await
                .or(Err(anyhow!(
                    "[{}::machine_device_identification] Failed to read machine from EEPROM for device {}",
                    module_path!(),
                    subdevice.name()
                )))?,
            },
            serial: subdevice
                .eeprom_read::<u16>(maindevice, addresses.serial_word)
                .await
                .or(Err(anyhow!(
                    "[{}::machine_device_identification] Failed to read serial from EEPROM for device {}",
                    module_path!(),
                    subdevice.name()
                )))?,
           
        },
        role: subdevice
            .eeprom_read::<u16>(maindevice, addresses.role_word)
            .await
            .or(Err(anyhow!(
                "[{}::machine_device_identification] Failed to read role from EEPROM for device {}",
                module_path!(),
                subdevice.name()
            )))?,
    };

    log::debug!(
        "[{}::machine_device_identification] Read MDI from EEPROM for device {}\nVendor:  0x{:08x} at 0x{:04x}-0x{:04x}\nSerial:  0x{:08x} at 0x{:04x}-0x{:04x}\nMachine: 0x{:08x} at 0x{:04x}-0x{:04x}\nRole:    0x{:08x} at 0x{:04x}-0x{:04x}",
        module_path!(),
        subdevice.name(),
        mdi.machine_identification_unique.machine_identification.vendor,
        addresses.vendor_word,
        addresses.vendor_word + 1,
        mdi.machine_identification_unique.serial,
        addresses.serial_word,
        addresses.serial_word + 1,
        mdi.machine_identification_unique.machine_identification.machine,
        addresses.machine_word,
        addresses.machine_word + 1,
        mdi.role,
        addresses.role_word,
        addresses.role_word + 1,
    );

    Ok(mdi)
}

/// Writes the machine device identification to the EEPROM
pub async fn write_machine_device_identification<'maindevice, const MAX_PDI: usize>(
    subdevice: &EthercrabSubDeviceOperational<'maindevice, MAX_PDI>,
    maindevice: &MainDevice<'_>,
    device_identification: &DeviceMachineIdentification,
) -> Result<(), Error> {
    let addresses = get_identification_addresses(&subdevice.identity(), subdevice.name())?;
    log::debug!(
        "[{}::write_machine_device_identification] Writing MDI to EEPROM for device {}\nVendor:  0x{:08x} at 0x{:04x}-0x{:04x}\nSerial:  0x{:08x} at 0x{:04x}-0x{:04x}\nMachine: 0x{:08x} at 0x{:04x}-0x{:04x}\nRole:    0x{:08x} at 0x{:04x}-0x{:04x}",
        module_path!(),
        subdevice.name(),
        device_identification.machine_identification_unique.machine_identification.vendor,
        addresses.vendor_word,
        addresses.vendor_word + 1,
        device_identification.machine_identification_unique.serial,
        addresses.serial_word,
        addresses.serial_word + 1,
        device_identification.machine_identification_unique.machine_identification.machine,
        addresses.machine_word,
        addresses.machine_word + 1,
        device_identification.role,
        addresses.role_word,
        addresses.role_word + 1,
    );

    subdevice
        .eeprom_write_dangerously(
            maindevice,
            addresses.vendor_word,
            device_identification.machine_identification_unique.machine_identification.vendor,
        )
        .await?;
    subdevice
        .eeprom_write_dangerously(
            maindevice,
            addresses.serial_word,
            device_identification.machine_identification_unique.serial,
        )
        .await?;
    subdevice
        .eeprom_write_dangerously(
            maindevice,
            addresses.machine_word,
            device_identification.machine_identification_unique.machine_identification.machine,
        )
        .await?;
    subdevice
        .eeprom_write_dangerously(maindevice, addresses.role_word, device_identification.role)
        .await?;
    Ok(())
}

/// Returns the EEPROM addresses for the machine device identification
/// based on the subdevice's identity
pub fn get_identification_addresses<'maindevice>(
    subdevice_identity: &SubDeviceIdentity,
    subdevice_name: &str,
) -> Result<MachineIdentificationAddresses, Error> {
    let identity_tuple = subdevice_identity_to_tuple(&subdevice_identity);

    Ok(match identity_tuple {
        EK1100_IDENTITY_A => MachineIdentificationAddresses::default(),
        EL1002_IDENTITY_A => MachineIdentificationAddresses::default(),
        EL1008_IDENTITY_A => MachineIdentificationAddresses::default(),
        EL2002_IDENTITY_A => MachineIdentificationAddresses::default(),
<<<<<<< HEAD
        EL2004_IDENTITY_A => MachineIdentificationAddresses::default(),
        EL3204_IDENTITY_A => MachineIdentificationAddresses::default(),
=======
        EL3204_IDENTITY_A | EL3204_IDENTITY_B => MachineIdentificationAddresses::default(),
>>>>>>> c8301bbb
        EL2008_IDENTITY_A => MachineIdentificationAddresses::default(),
        EL3001_IDENTITY_A => MachineIdentificationAddresses::default(),
        EL2521_IDENTITY_0000_A | EL2521_IDENTITY_0000_B | EL2521_IDENTITY_0024_A => {
            MachineIdentificationAddresses::default()
        }
        EL2522_IDENTITY_A => MachineIdentificationAddresses::default(),
        EL3024_IDENTITY_A => MachineIdentificationAddresses::default(),
        EL3021_IDENTITY_A => MachineIdentificationAddresses::default(),
        EL7031_IDENTITY_A | EL7031_IDENTITY_B => MachineIdentificationAddresses::default(),
        EL7041_0052_IDENTITY_A => MachineIdentificationAddresses::default(),
<<<<<<< HEAD
        EL6021_IDENTITY_A | EL6021_IDENTITY_B => MachineIdentificationAddresses::default(),
=======
>>>>>>> c8301bbb
        _ => {
            // block_on(u16dump(&subdevice, maindevice, 0x00, 0xff))?;
            Err(anyhow!(
                "[{}::get_identification_addresses] Unknown MDI addresses for device {:?} vendor: 0x{:08x} product: 0x{:08x} revision: 0x{:08x}",
                module_path!(),
                subdevice_name,
                subdevice_identity.vendor_id,
                subdevice_identity.product_id,
                subdevice_identity.revision
            ))?
        }
    })
}

async fn u16dump<'maindevice>(
    subdevice: &'maindevice EthercrabSubDevicePreoperational<'maindevice>,
    maindevice: &MainDevice<'maindevice>,
    start_byte: u16,
    end_byte: u16,
) -> Result<(), Error> {
    let mut words: Vec<u16> = Vec::new();
    for word in start_byte..end_byte {
        words.push(subdevice.eeprom_read(maindevice, word).await?);
    }

    print!(
        "EEPROM dump for {} from 0x{:04x} to 0x{:04x}\n",
        subdevice.name(),
        start_byte / 2,
        end_byte / 2
    );

    u16print(start_byte, end_byte, words);

    Ok(())
}

fn u16print(start_byte: u16, end_byte: u16, data: Vec<u16>) {
    let table_start_word = start_byte & 0xfff0;
    let table_end_word = (end_byte & 0xfff0_u16) + 0x10_u16;

    let rows = table_end_word - table_start_word >> 4;

    for row in 0..rows {
        print!("0x{:04x} | ", (table_start_word + row * 0x10) / 2);
        for word in 0..8 {
            let word_address = row * 8 + word;
            if word_address < start_byte {
                print!("     ");
            } else {
                let i = (word_address - start_byte) as usize;
                if i > data.len() - 1 {
                    print!("     ");
                } else {
                    print!("{:04x} ", data[i]);
                }
            }
        }
        print!("\n");
    }
}

#[cfg(test)]
mod tests {
    use super::*;

    #[test]
    fn test_hexprint() {
        let data = vec![0x0000, 0x1ced];
        u16print(0x01, 0x40, data);
    }
}<|MERGE_RESOLUTION|>--- conflicted
+++ resolved
@@ -14,12 +14,10 @@
 use ethercat_hal::devices::el3021::EL3021_IDENTITY_A;
 use ethercat_hal::devices::el3024::EL3024_IDENTITY_A;
 use ethercat_hal::devices::el3204::EL3204_IDENTITY_A;
-<<<<<<< HEAD
-use ethercat_hal::devices::el6021::EL6021_IDENTITY_A;
+use ethercat_hal::devices::el3204::EL3204_IDENTITY_A;
 use ethercat_hal::devices::el6021::EL6021_IDENTITY_B;
-=======
+
 use ethercat_hal::devices::el3204::EL3204_IDENTITY_B;
->>>>>>> c8301bbb
 
 use ethercat_hal::devices::el7031::EL7031_IDENTITY_A;
 use ethercat_hal::devices::el7031::EL7031_IDENTITY_B;
@@ -222,12 +220,8 @@
         EL1002_IDENTITY_A => MachineIdentificationAddresses::default(),
         EL1008_IDENTITY_A => MachineIdentificationAddresses::default(),
         EL2002_IDENTITY_A => MachineIdentificationAddresses::default(),
-<<<<<<< HEAD
         EL2004_IDENTITY_A => MachineIdentificationAddresses::default(),
-        EL3204_IDENTITY_A => MachineIdentificationAddresses::default(),
-=======
         EL3204_IDENTITY_A | EL3204_IDENTITY_B => MachineIdentificationAddresses::default(),
->>>>>>> c8301bbb
         EL2008_IDENTITY_A => MachineIdentificationAddresses::default(),
         EL3001_IDENTITY_A => MachineIdentificationAddresses::default(),
         EL2521_IDENTITY_0000_A | EL2521_IDENTITY_0000_B | EL2521_IDENTITY_0024_A => {
@@ -238,10 +232,7 @@
         EL3021_IDENTITY_A => MachineIdentificationAddresses::default(),
         EL7031_IDENTITY_A | EL7031_IDENTITY_B => MachineIdentificationAddresses::default(),
         EL7041_0052_IDENTITY_A => MachineIdentificationAddresses::default(),
-<<<<<<< HEAD
         EL6021_IDENTITY_A | EL6021_IDENTITY_B => MachineIdentificationAddresses::default(),
-=======
->>>>>>> c8301bbb
         _ => {
             // block_on(u16dump(&subdevice, maindevice, 0x00, 0xff))?;
             Err(anyhow!(
