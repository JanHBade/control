--- conflicted
+++ resolved
@@ -1,7 +1,2 @@
-<<<<<<< HEAD
-pub mod motor_converter;
-pub mod step_converter;
-=======
-pub mod linear_step_converter;
 pub mod angular_step_converter;
->>>>>>> 998d0010
+pub mod linear_step_converter;